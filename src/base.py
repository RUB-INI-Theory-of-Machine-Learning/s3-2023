#!/usr/bin/env python3
#
# Copyright (C) 2023 Alexandre Jesus <https://adbjesus.com>, Carlos M. Fonseca <cmfonsec@dei.uc.pt>
#
# This program is free software: you can redistribute it and/or modify
# it under the terms of the GNU General Public License as published by
# the Free Software Foundation, either version 3 of the License, or
# (at your option) any later version.
#
# This program is distributed in the hope that it will be useful,
# but WITHOUT ANY WARRANTY; without even the implied warranty of
# MERCHANTABILITY or FITNESS FOR A PARTICULAR PURPOSE.  See the
# GNU General Public License for more details.
#
# You should have received a copy of the GNU General Public License
# along with this program.  If not, see <https://www.gnu.org/licenses/>.

from __future__ import annotations

from copy import copy
from typing import TextIO, Optional, Any
from collections.abc import Iterable, Hashable

import logging

Objective = Any


class Component:
    @property
    def cid(self) -> Hashable:
        raise NotImplementedError


class LocalMove:
    ...


class Solution:
    def __init__(self,
                 problem: Problem,
                 obj_value: float) -> None:
        self.problem = problem
        self.containers = []  # list of all containers between depot and treatment plant
        self.directions = []  # list of directions proportionate to the containers
        self.picked = []  # list of all picked containers
        self.not_picked = []  # list of all not yet picked containers
        self.obj_value = obj_value

    def output(self) -> str:
        """
        Generate the output string for this solution
        """
        for i in range(len(self.containers)):
            print(self.containers[i] + " " + self.directions[i])

    def copy(self) -> Solution:
        """
        Return a copy of this solution.

        Note: changes to the copy must not affect the original
        solution. However, this does not need to be a deepcopy.
        """
        return self.__class__(self.problem,
                              copy(self.containers),
                              copy(self.picked),
                              copy(self.not_picked),
                              self.obj_value)

    def is_feasible(self) -> bool:
        """
        Return whether the solution is feasible or not
        """
        raise NotImplementedError

    def objective(self) -> Optional[Objective]:
        """
        Return the objective value for this solution if defined, otherwise
        should return None
        """
<<<<<<< HEAD
        # case the solution is not completed
        if len(self.not_picked) > 0:
            return None

=======
>>>>>>> d4a9707c
        obj_value = 0
        for idx in range(len(self.containers)):
            # add the route from the depot to the first container
            if idx == 0:
                obj_value += self.problem.depot_to_container[self.directions[idx]][self.containers[idx]]

            # add route between containers
            else:
                # construct the direction index by concat the directions to a binary string a read it in dec
                direction_idx = int(str(self.directions[idx - 1]) + str(self.directions[idx]), 2)
                obj_value += self.problem.container_to_container[direction_idx][self.containers[idx - 1]][
                    self.containers[idx]]

        # add the route from the last container to the plant
        obj_value += self.problem.container_to_plant[self.directions[-1]][self.containers[-1]]

        return obj_value

    def lower_bound(self) -> Optional[Objective]:
        """
        Return the lower bound value for this solution if defined,
        otherwise return None
        """
        raise NotImplementedError

    def add_moves(self) -> Iterable[Component]:
        """
        Return an iterable (generator, iterator, or iterable object)
        over all components that can be added to the solution
        """
        raise NotImplementedError

    def local_moves(self) -> Iterable[LocalMove]:
        """
        Return an iterable (generator, iterator, or iterable object)
        over all local moves that can be applied to the solution
        """
        raise NotImplementedError

    def random_local_move(self) -> Optional[LocalMove]:
        """
        Return a random local move that can be applied to the solution.

        Note: repeated calls to this method may return the same
        local move.
        """
        raise NotImplementedError

    def random_local_moves_wor(self) -> Iterable[LocalMove]:
        """
        Return an iterable (generator, iterator, or iterable object)
        over all local moves (in random order) that can be applied to
        the solution.
        """
        raise NotImplementedError

    def heuristic_add_move(self) -> Optional[Component]:
        """
        Return the next component to be added based on some heuristic
        rule.
        """
        raise NotImplementedError

    def add(self, component: Component) -> None:
        """
        Add a component to the solution.

        Note: this invalidates any previously generated components and
        local moves.
        """
        raise NotImplementedError

    def step(self, lmove: LocalMove) -> None:
        """
        Apply a local move to the solution.

        Note: this invalidates any previously generated components and
        local moves.
        """
        raise NotImplementedError

    def objective_incr_local(self, lmove: LocalMove) -> Optional[Objective]:
        """
        Return the objective value increment resulting from applying a
        local move. If the objective value is not defined after
        applying the local move return None.
        """
        raise NotImplementedError

    def lower_bound_incr_add(self, component: Component) -> Optional[Objective]:
        """
        Return the lower bound increment resulting from adding a
        component. If the lower bound is not defined after adding the
        component return None.
        """
        raise NotImplementedError

    def perturb(self, ks: int) -> None:
        """
        Perturb the solution in place. The amount of perturbation is
        controlled by the parameter ks (kick strength)
        """
        raise NotImplementedError

    def components(self) -> Iterable[Component]:
        """
        Returns an iterable to the components of a solution
        """
        raise NotImplementedError


class Problem:

    def __int__(self, n: int, depot_to_container: list, container_to_plant: list, container_to_container: list) -> None:
        self.n = n
        self.depot_to_container = depot_to_container
        self.container_to_plant = container_to_plant
        # index - combination: 0 - 00, 1 - 10, 2 - 11, 3 - 10
        self.container_to_container = container_to_container

    @classmethod
    def from_textio(cls, f: TextIO) -> Problem:
        """
        Create a problem from a text I/O source `f`
        """
        depot_to_container = [[], []]
        container_to_plant = [[], []]
        # index - combination: 0 - 00, 1 - 01, 2 - 10, 3 - 11
        container_to_container = [[], [], [], []]

        n = int(f.readline())
        for idx in range(1, 5 + 4 * n):
            line = f.readline().strip()  # Remove leading/trailing whitespaces
            elements = [int(x) for x in line.split()]  # Split line by spaces
            if idx == 1:
                depot_to_container[0] = elements
            elif idx == 2:
                depot_to_container[1] = elements
            elif idx == 3:
                container_to_plant[0] = elements
            elif idx == 4:
                container_to_plant[1] = elements
            elif idx < n + 5:
                container_to_container[0].append(elements)
            elif idx < 2 * n + 5:
                container_to_container[1].append(elements)
            elif idx < 3 * n + 5:
                container_to_container[3].append(elements)
            else:
                container_to_container[2].append(elements)

        return cls(n, depot_to_container, container_to_plant, container_to_container)


if __name__ == '__main__':
    from api.solvers import *
    from time import perf_counter
    import argparse
    import sys

    parser = argparse.ArgumentParser()
    parser.add_argument('--log-level',
                        choices=['critical', 'error', 'warning', 'info', 'debug'],
                        default='warning')
    parser.add_argument('--log-file', type=argparse.FileType('w'), default=sys.stderr)
    parser.add_argument('--csearch',
                        choices=['beam', 'grasp', 'greedy', 'heuristic', 'as', 'mmas', 'none'],
                        default='none')
    parser.add_argument('--cbudget', type=float, default=5.0)
    parser.add_argument('--lsearch',
                        choices=['bi', 'fi', 'ils', 'rls', 'sa', 'none'],
                        default='none')
    parser.add_argument('--lbudget', type=float, default=5.0)
    parser.add_argument('--input-file', type=argparse.FileType('r'), default=sys.stdin)
    parser.add_argument('--output-file', type=argparse.FileType('w'), default=sys.stdout)
    args = parser.parse_args()

    logging.basicConfig(stream=args.log_file,
                        level=args.log_level.upper(),
                        format="%(levelname)s;%(asctime)s;%(message)s")

    p = Problem.from_textio(args.input_file)
    s: Optional[Solution] = p.empty_solution()

    start = perf_counter()

    if s is not None:
        if args.csearch == 'heuristic':
            s = heuristic_construction(s)
        elif args.csearch == 'greedy':
            s = greedy_construction(s)
        elif args.csearch == 'beam':
            s = beam_search(s, 10)
        elif args.csearch == 'grasp':
            s = grasp(s, args.cbudget, alpha=0.01)
        elif args.csearch == 'as':
            ants = [s] * 100
            s = ant_system(ants, args.cbudget, beta=5.0, rho=0.5, tau0=1 / 3000.0)
        elif args.csearch == 'mmas':
            ants = [s] * 100
            s = mmas(ants, args.cbudget, beta=5.0, rho=0.02, taumax=1 / 3000.0, globalratio=0.5)

    if s is not None:
        if args.lsearch == 'bi':
            s = best_improvement(s, args.lbudget)
        elif args.lsearch == 'fi':
            s = first_improvement(s, args.lbudget)
        elif args.lsearch == 'ils':
            s = ils(s, args.lbudget)
        elif args.lsearch == 'rls':
            s = rls(s, args.lbudget)
        elif args.lsearch == 'sa':
            s = sa(s, args.lbudget, 30)

    end = perf_counter()

    if s is not None:
        print(s.output(), file=args.output_file)
        if s.objective() is not None:
            logging.info(f"Objective: {s.objective():.3f}")
        else:
            logging.info(f"Objective: None")
    else:
        logging.info(f"Objective: no solution found")

    logging.info(f"Elapsed solving time: {end - start:.4f}")<|MERGE_RESOLUTION|>--- conflicted
+++ resolved
@@ -78,13 +78,10 @@
         Return the objective value for this solution if defined, otherwise
         should return None
         """
-<<<<<<< HEAD
         # case the solution is not completed
         if len(self.not_picked) > 0:
             return None
 
-=======
->>>>>>> d4a9707c
         obj_value = 0
         for idx in range(len(self.containers)):
             # add the route from the depot to the first container
@@ -212,7 +209,7 @@
         """
         depot_to_container = [[], []]
         container_to_plant = [[], []]
-        # index - combination: 0 - 00, 1 - 01, 2 - 10, 3 - 11
+        # index - combination: 0 - 00, 1 - 10, 2 - 11, 3 - 10
         container_to_container = [[], [], [], []]
 
         n = int(f.readline())
@@ -232,9 +229,9 @@
             elif idx < 2 * n + 5:
                 container_to_container[1].append(elements)
             elif idx < 3 * n + 5:
+                container_to_container[2].append(elements)
+            else:
                 container_to_container[3].append(elements)
-            else:
-                container_to_container[2].append(elements)
 
         return cls(n, depot_to_container, container_to_plant, container_to_container)
 
